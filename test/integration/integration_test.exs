--- conflicted
+++ resolved
@@ -83,13 +83,8 @@
   end
 
   test "metadata for a non-existing topic creates a new topic" do
-<<<<<<< HEAD
-    random_string = TestHelper.generate_random_string
-    random_topic_metadata = KafkaEx.metadata(random_string)[:topics][random_string]
-=======
-    random_string = generate_random_string
+    random_string = TestHelper.generate_random_string
     random_topic_metadata = KafkaEx.metadata(topic: random_string)[:topics][random_string]
->>>>>>> 78fe4414
     assert random_topic_metadata[:error_code] == 0
     refute random_topic_metadata[:partitions] == %{}
 
@@ -184,19 +179,11 @@
 
   #stream
   test "streams kafka logs" do
-<<<<<<< HEAD
-    random_string = TestHelper.generate_random_string
-    KafkaEx.create_worker(uris, :stream)
-    KafkaEx.produce(random_string, 0, "hey", :stream)
-    KafkaEx.produce(random_string, 0, "hi", :stream)
-    log = KafkaEx.stream(random_string, 0, :stream) |> Enum.take(2)
-=======
-    random_string = generate_random_string
+    random_string = TestHelper.generate_random_string
     KafkaEx.create_worker(:stream, uris)
     KafkaEx.produce(random_string, 0, "hey", worker_name: :stream)
     KafkaEx.produce(random_string, 0, "hi", worker_name: :stream)
     log = KafkaEx.stream(random_string, 0, worker_name: :stream) |> Enum.take(2)
->>>>>>> 78fe4414
 
     refute Enum.empty?(log)
     [first,second|_] = log
@@ -207,17 +194,9 @@
   def uris do
     Mix.Config.read!("config/config.exs") |> hd |> elem(1) |> hd |> elem(1)
   end
-<<<<<<< HEAD
-=======
-
-  def generate_random_string(string_length \\ 20) do
-    :random.seed(:os.timestamp)
-    Enum.map(1..string_length, fn _ -> (:random.uniform * 25 + 65) |> round end) |> to_string
-  end
 
   def utc_time do
     {x, {a,b,c}} = :calendar.local_time |> :calendar.local_time_to_universal_time_dst |> hd
     {x, {a,b,c + 30}}
   end
->>>>>>> 78fe4414
 end