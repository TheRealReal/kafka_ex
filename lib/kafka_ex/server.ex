--- conflicted
+++ resolved
@@ -179,8 +179,6 @@
     {:reply, response, %{state | correlation_id: state.correlation_id + 1}}
   end
 
-<<<<<<< HEAD
-=======
   def handle_call({:heartbeat, group_name, generation_id, member_id}, _from, state) do
     true = consumer_group?(state)
     {broker, state} = broker_for_consumer_group_with_update(state)
@@ -190,7 +188,6 @@
     {:reply, response, %{state | correlation_id: state.correlation_id + 1}}
   end
 
->>>>>>> 2ed1aacf
   def handle_call({:create_stream, handler, handler_init}, _from, state) do
     if state.event_pid && Process.alive?(state.event_pid) do
       info = Process.info(self)
