defmodule KafkaEx.Server do
  require Logger

  alias KafkaEx.Protocol, as: Proto
  @client_id                      "kafka_ex"
  @metadata_update_interval       30_000
  @consumer_group_update_interval 30_000
  @sync_timeout                   1_000
  @retry_count 3

  defmodule State do
    defstruct(metadata: %Proto.Metadata.Response{},
              brokers: [],
              event_pid: nil,
              consumer_metadata: %Proto.ConsumerMetadata.Response{},
              correlation_id: 0,
              consumer_group: nil,
              metadata_update_interval: nil,
              consumer_group_update_interval: nil,
              worker_name: KafkaEx.Server,
              sync_timeout: nil)
  end

  ### GenServer Callbacks
  use GenServer

  def start_link(args, name \\ __MODULE__)

  def start_link(args, :no_name) do
    GenServer.start_link(__MODULE__, [args])
  end

  def start_link(args, name) do
    GenServer.start_link(__MODULE__, [args, name], [name: name])
  end

  def init([args]) do
    init([args, self])
  end

  def init([args, name]) do
    uris = Keyword.get(args, :uris, [])
    metadata_update_interval = Keyword.get(args, :metadata_update_interval, @metadata_update_interval)
    consumer_group_update_interval = Keyword.get(args, :consumer_group_update_interval, @consumer_group_update_interval)

    # this should have already been validated, but it's possible someone could
    # try to short-circuit the start call
    consumer_group = Keyword.get(args, :consumer_group)
    true = KafkaEx.valid_consumer_group?(consumer_group)

    brokers = Enum.map(uris, fn({host, port}) -> %Proto.Metadata.Broker{host: host, port: port, socket: KafkaEx.NetworkClient.create_socket(host, port)} end)
    sync_timeout = Keyword.get(args, :sync_timeout, Application.get_env(:kafka_ex, :sync_timeout, @sync_timeout))
    {correlation_id, metadata} = metadata(brokers, 0, sync_timeout)
    state = %State{metadata: metadata, brokers: brokers, correlation_id: correlation_id, consumer_group: consumer_group, metadata_update_interval: metadata_update_interval, consumer_group_update_interval: consumer_group_update_interval, worker_name: name, sync_timeout: sync_timeout}
    {:ok, _} = :timer.send_interval(state.metadata_update_interval, :update_metadata)

    # only start the consumer group update cycle if we are using consumer groups
    if consumer_group?(state) do
      {:ok, _} = :timer.send_interval(state.consumer_group_update_interval, :update_consumer_metadata)
    end

    {:ok, state}
  end

  def handle_call({:produce, produce_request}, _from, state) do
    correlation_id = state.correlation_id + 1
    produce_request_data = Proto.Produce.create_request(correlation_id, @client_id, produce_request)
    {broker, state} = case Proto.Metadata.Response.broker_for_topic(state.metadata, state.brokers, produce_request.topic, produce_request.partition) do
      nil    ->
        {correlation_id, _} = metadata(state.brokers, state.correlation_id, state.sync_timeout, produce_request.topic)
        state = %{update_metadata(state) | correlation_id: correlation_id}
        {Proto.Metadata.Response.broker_for_topic(state.metadata, state.brokers, produce_request.topic, produce_request.partition), state}
      broker -> {broker, state}
    end

    response = case broker do
      nil    ->
        Logger.log(:error, "Leader for topic #{produce_request.topic} is not available")
        :leader_not_available
      broker -> case produce_request.required_acks do
        0 ->  KafkaEx.NetworkClient.send_async_request(broker, produce_request_data)
        _ -> KafkaEx.NetworkClient.send_sync_request(broker, produce_request_data, state.sync_timeout) |> Proto.Produce.parse_response
      end
    end

    state = %{state | correlation_id: correlation_id+1}
    {:reply, response, state}
  end

  def handle_call({:fetch, topic, partition, offset, wait_time, min_bytes, max_bytes, auto_commit}, _from, state) do
    true = consumer_group_if_auto_commit?(auto_commit, state)
    {response, state} = fetch(topic, partition, offset, wait_time, min_bytes, max_bytes, state, auto_commit)

    {:reply, response, state}
  end

  def handle_call({:offset, topic, partition, time}, _from, state) do
    offset_request = Proto.Offset.create_request(state.correlation_id, @client_id, topic, partition, time)
    {broker, state} = case Proto.Metadata.Response.broker_for_topic(state.metadata, state.brokers, topic, partition) do
      nil    ->
        state = update_metadata(state)
        {Proto.Metadata.Response.broker_for_topic(state.metadata, state.brokers, topic, partition), state}
      broker -> {broker, state}
    end

    {response, state} = case broker do
      nil ->
        Logger.log(:error, "Leader for topic #{topic} is not available")
        {:topic_not_found, state}
      _ ->
        response = KafkaEx.NetworkClient.send_sync_request(broker, offset_request, state.sync_timeout) |> Proto.Offset.parse_response
        state = %{state | correlation_id: state.correlation_id+1}
        {response, state}
    end

    {:reply, response, state}
  end

  def handle_call({:offset_fetch, offset_fetch}, _from, state) do
    true = consumer_group?(state)
    {broker, state} = case Proto.ConsumerMetadata.Response.broker_for_consumer_group(state.brokers, state.consumer_metadata) do
      nil -> {_, state} = update_consumer_metadata(state)
        {Proto.ConsumerMetadata.Response.broker_for_consumer_group(state.brokers, state.consumer_metadata), state}
      broker -> {broker, state}
    end

    # if the request is for a specific consumer group, use that
    # otherwise use the worker's consumer group
    consumer_group = offset_fetch.consumer_group || state.consumer_group
    offset_fetch = %{offset_fetch | consumer_group: consumer_group}

    offset_fetch_request = Proto.OffsetFetch.create_request(state.correlation_id, @client_id, offset_fetch)

    {response, state} = case broker do
      nil    ->
        Logger.log(:error, "Coordinator for topic #{offset_fetch.topic} is not available")
        {:topic_not_found, state}
      _ ->
        response = KafkaEx.NetworkClient.send_sync_request(broker, offset_fetch_request, state.sync_timeout) |> Proto.OffsetFetch.parse_response
        state = %{state | correlation_id: state.correlation_id+1}
        {response, state}
    end

    {:reply, response, state}
  end

  def handle_call({:offset_commit, offset_commit_request}, _from, state) do
    {response, state} = offset_commit(state, offset_commit_request)

    {:reply, response, state}
  end

  def handle_call({:consumer_group_metadata, consumer_group}, _from, state) do
    true = consumer_group?(state)
    {consumer_metadata, state} = update_consumer_metadata(state)
    {:reply, consumer_metadata, state}
  end

  def handle_call({:metadata, topic}, _from, state) do
    {correlation_id, metadata} = metadata(state.brokers, state.correlation_id, state.sync_timeout, topic)
    state = %{state | metadata: metadata, correlation_id: correlation_id}
    {:reply, metadata, state}
  end

  def handle_call({:create_stream, handler, handler_init}, _from, state) do
    if state.event_pid && Process.alive?(state.event_pid) do
      info = Process.info(self)
      Logger.log(:warn, "'#{info[:registered_name]}' already streaming handler '#{handler}'")
    else
      {:ok, event_pid}  = GenEvent.start_link
      state = %{state | event_pid: event_pid}
      :ok = GenEvent.add_handler(state.event_pid, handler, handler_init)
    end
    {:reply, GenEvent.stream(state.event_pid), state}
  end

  @wait_time 10
  @min_bytes 1
  @max_bytes 1_000_000
  def handle_info({:start_streaming, _topic, _partition, _offset, _handler, _auto_commit},
                  state = %State{event_pid: nil}) do
    # our streaming could have been canceled with a streaming update in-flight 
    {:noreply, state}
  end
  def handle_info({:start_streaming, topic, partition, offset, handler, auto_commit}, state) do
    true = consumer_group_if_auto_commit?(auto_commit, state)

    {response, state} = fetch(topic, partition, offset, @wait_time, @min_bytes, @max_bytes, state, auto_commit)
    offset = case response do
               :topic_not_found ->
                 offset
               _ ->
                 message = response |> hd |> Map.get(:partitions) |> hd
                 Enum.each(message.message_set, fn(message_set) -> GenEvent.notify(state.event_pid, message_set) end)
                 case message.last_offset do
                   nil         -> offset
                   last_offset -> last_offset + 1
                 end
             end

    Process.send_after(self, {:start_streaming, topic, partition, offset, handler, auto_commit}, 500)

    {:noreply, state}
  end

  def handle_info(:stop_streaming, state) do
    Logger.log(:debug, "Stopped worker #{inspect state.worker_name} from streaming")
    GenEvent.stop(state.event_pid)
    {:noreply, %{state | event_pid: nil}}
  end

  def handle_info(:update_metadata, state) do
    {:noreply, update_metadata(state)}
  end

  def handle_info(:update_consumer_metadata, state) do
    true = consumer_group?(state)
    {:noreply, update_consumer_metadata(state) |> elem(1)}
  end

  def handle_info(_, state) do
    {:noreply, state}
  end

  def terminate(_, state) do
    Logger.log(:debug, "Shutting down worker #{inspect state.worker_name}")
    if state.event_pid do
      GenEvent.stop(state.event_pid)
    end
    Enum.each(state.brokers, fn(broker) -> KafkaEx.NetworkClient.close_socket(broker.socket) end)
  end

  defp update_consumer_metadata(state), do: update_consumer_metadata(state, @retry_count, 0)

  defp update_consumer_metadata(state = %State{consumer_group: consumer_group}, 0, error_code) do
    Logger.log(:error, "Fetching consumer_group #{consumer_group} metadata failed with error_code #{inspect error_code}")
    {%Proto.ConsumerMetadata.Response{error_code: error_code}, state}
  end

  defp update_consumer_metadata(state = %State{consumer_group: consumer_group, correlation_id: correlation_id}, retry, _error_code) do
    consumer_group_metadata_request = Proto.ConsumerMetadata.create_request(correlation_id, @client_id, consumer_group)
    data = first_broker_response(consumer_group_metadata_request, state)
    response = Proto.ConsumerMetadata.parse_response(data)
    case response.error_code do
      0 -> {response, %{state | consumer_metadata: response, correlation_id: state.correlation_id + 1}}
      _ -> :timer.sleep(400)
        update_consumer_metadata(%{state | correlation_id: state.correlation_id + 1}, retry-1, response.error_code)
    end
  end

  defp update_metadata(state) do
    {correlation_id, metadata} = metadata(state.brokers, state.correlation_id, state.sync_timeout)
    metadata_brokers = metadata.brokers
    brokers = remove_stale_brokers(state.brokers, metadata_brokers) |> add_new_brokers(metadata_brokers)
    %{state | metadata: metadata, brokers: brokers, correlation_id: correlation_id+1}
  end

  defp remove_stale_brokers(brokers, metadata_brokers) do
    {brokers_to_keep, brokers_to_remove} = Enum.partition(brokers, fn(broker) ->
      Enum.find_value(metadata_brokers, &(broker.host == &1.host && broker.port == &1.port && broker.socket && Port.info(broker.socket)))
    end)
    case length(brokers_to_keep) do
      0 -> brokers_to_remove
      _ -> Enum.each(brokers_to_remove, fn(broker) ->
        Logger.log(:info, "Closing connection to broker #{inspect broker.host} on port #{inspect broker.port}")
        KafkaEx.NetworkClient.close_socket(broker.socket)
      end)
        brokers_to_keep
    end
  end

  defp add_new_brokers(brokers, []), do: brokers

  defp add_new_brokers(brokers, [metadata_broker|metadata_brokers]) do
    case Enum.find(brokers, &(metadata_broker.host == &1.host && metadata_broker.port == &1.port)) do
      nil -> Logger.log(:info, "Establishing connection to broker #{inspect metadata_broker.host} on port #{inspect metadata_broker.port}")
        add_new_brokers([%{metadata_broker | socket: KafkaEx.NetworkClient.create_socket(metadata_broker.host, metadata_broker.port)} | brokers], metadata_brokers)
      _ -> add_new_brokers(brokers, metadata_brokers)
    end
  end

  defp metadata(brokers, correlation_id, sync_timeout, topic \\ []), do: metadata(brokers, correlation_id, sync_timeout, topic, @retry_count, 0)

  defp metadata(_, correlation_id, _sync_timeout, topic, 0, error_code) do
    Logger.log(:error, "Metadata request for topic #{inspect topic} failed with error_code #{inspect error_code}")
    {correlation_id, %Proto.Metadata.Response{}}
  end

  defp metadata(brokers, correlation_id, sync_timeout, topic, retry, _error_code) do
    metadata_request = Proto.Metadata.create_request(correlation_id, @client_id, topic)
<<<<<<< HEAD
    data = first_broker_response(metadata_request, brokers, sync_timeout)
    response = Proto.Metadata.parse_response(data)
=======
    first_broker_response = Enum.find_value(brokers, nil, fn(broker) ->
      KafkaEx.NetworkClient.send_sync_request(broker, metadata_request, sync_timeout)
    end)
    response = case first_broker_response do
                 nil ->
                   Logger.log(:error, "Unable to fetch metadata from any brokers.  Timeout is #{sync_timeout}.")
                   raise "Unable to fetch metadata from any brokers.  Timeout is #{sync_timeout}."
                   :no_metadata_available
                 data ->
                   Proto.Metadata.parse_response(data)
               end
>>>>>>> 93c4b374

    case Enum.find(response.topic_metadatas, &(&1.error_code == 5)) do
      nil  -> {correlation_id+1, response}
      topic_metadata ->
        :timer.sleep(300)
        metadata(brokers, correlation_id+1, sync_timeout, topic, retry-1, topic_metadata.error_code)
    end
  end

  defp fetch(topic, partition, offset, wait_time, min_bytes, max_bytes, state, auto_commit) do
    true = consumer_group_if_auto_commit?(auto_commit, state)
    fetch_request = Proto.Fetch.create_request(state.correlation_id, @client_id, topic, partition, offset, wait_time, min_bytes, max_bytes)
    {broker, state} = case Proto.Metadata.Response.broker_for_topic(state.metadata, state.brokers, topic, partition) do
      nil    ->
        state = update_metadata(state)
        {Proto.Metadata.Response.broker_for_topic(state.metadata, state.brokers, topic, partition), state}
      broker -> {broker, state}
    end

    case broker do
      nil ->
        Logger.log(:error, "Leader for topic #{topic} is not available")
        {:topic_not_found, state}
      _ ->
        response = KafkaEx.NetworkClient.send_sync_request(broker, fetch_request, state.sync_timeout) |> Proto.Fetch.parse_response
        state = %{state | correlation_id: state.correlation_id+1}
        case auto_commit do
          true ->
            last_offset = response |> hd |> Map.get(:partitions) |> hd |> Map.get(:last_offset)
            case last_offset do
              nil -> {response, state}
              _ ->
                offset_commit_request = %Proto.OffsetCommit.Request{
                  topic: topic,
                  offset: last_offset,
                  partition: partition,
                  consumer_group: state.consumer_group}
                {_, state} = offset_commit(state, offset_commit_request)
                {response, state}
            end
          _    -> {response, state}
        end
    end
  end

  defp offset_commit(state, offset_commit_request) do
    {broker, state} = case Proto.ConsumerMetadata.Response.broker_for_consumer_group(state.brokers, state.consumer_metadata) do
      nil -> {_, state} = update_consumer_metadata(state)
        {Proto.ConsumerMetadata.Response.broker_for_consumer_group(state.brokers, state.consumer_metadata) || hd(state.brokers), state}
      broker -> {broker, state}
    end

    # if the request has a specific consumer group, use that
    # otherwise use the worker's consumer group
    consumer_group = offset_commit_request.consumer_group || state.consumer_group
    offset_commit_request = %{offset_commit_request | consumer_group: consumer_group}

    offset_commit_request_payload = Proto.OffsetCommit.create_request(state.correlation_id, @client_id, offset_commit_request)
    response = KafkaEx.NetworkClient.send_sync_request(broker, offset_commit_request_payload, state.sync_timeout) |> Proto.OffsetCommit.parse_response

    {response, %{state | correlation_id: state.correlation_id+1}}
  end

  defp consumer_group_if_auto_commit?(true, state) do
    consumer_group?(state)
  end
  defp consumer_group_if_auto_commit?(false, _state) do
    true
  end

  # note within the genserver state, we've already validated the
  # consumer group, so it can only be either :no_consumer_group or a
  # valid binary consumer group name
  defp consumer_group?(%State{consumer_group: :no_consumer_group}), do: false
  defp consumer_group?(_), do: true

  defp first_broker_response(request, state) do
    first_broker_response(request, state.brokers, state.sync_timeout)
  end
  defp first_broker_response(request, brokers, sync_timeout) do
    Enum.find_value(brokers, fn(broker) ->
      if Proto.Metadata.Broker.connected?(broker) do
        KafkaEx.NetworkClient.send_sync_request(broker, request, sync_timeout)
      end
    end)
  end
end<|MERGE_RESOLUTION|>--- conflicted
+++ resolved
@@ -288,14 +288,8 @@
 
   defp metadata(brokers, correlation_id, sync_timeout, topic, retry, _error_code) do
     metadata_request = Proto.Metadata.create_request(correlation_id, @client_id, topic)
-<<<<<<< HEAD
     data = first_broker_response(metadata_request, brokers, sync_timeout)
-    response = Proto.Metadata.parse_response(data)
-=======
-    first_broker_response = Enum.find_value(brokers, nil, fn(broker) ->
-      KafkaEx.NetworkClient.send_sync_request(broker, metadata_request, sync_timeout)
-    end)
-    response = case first_broker_response do
+    response = case data do
                  nil ->
                    Logger.log(:error, "Unable to fetch metadata from any brokers.  Timeout is #{sync_timeout}.")
                    raise "Unable to fetch metadata from any brokers.  Timeout is #{sync_timeout}."
@@ -303,7 +297,6 @@
                  data ->
                    Proto.Metadata.parse_response(data)
                end
->>>>>>> 93c4b374
 
     case Enum.find(response.topic_metadatas, &(&1.error_code == 5)) do
       nil  -> {correlation_id+1, response}
